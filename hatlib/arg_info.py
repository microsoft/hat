import ctypes
from functools import reduce
import numpy as np
import sys
from dataclasses import dataclass
from typing import Any, List, Tuple

from . import hat_file

# hat_declared_type : [ ctype, dtype_str ]
ARG_TYPES = {
    "int8_t*" : [ ctypes.c_int8, "int8" ],
    "int16_t*" : [ ctypes.c_int16, "int16" ],
    "int32_t*" : [ ctypes.c_int32, "int32" ],
    "int64_t*" : [ ctypes.c_int64, "int64" ],
    "uint8_t*" : [ ctypes.c_uint8, "uint8" ],
    "uint16_t*" : [ ctypes.c_uint16, "uint16" ],
    "uint32_t*" : [ ctypes.c_uint32, "uint32" ],
    "uint64_t*" : [ ctypes.c_uint64, "uint64" ],
    "float16_t*" : [ ctypes.c_uint16, "float16" ], # same bitwidth as uint16
    "float*" : [ ctypes.c_float, "float32" ],
    "double*" : [ ctypes.c_double, "float64" ],
}
CTYPE_ENTRY = 0
DTYPE_ENTRY = 1

@dataclass
class ArgInfo:
    """Extracts necessary information from the description of a function argument in a hat file"""
    hat_declared_type: str
    numpy_shape: Tuple[int, ...]
    numpy_strides: Tuple[int, ...]
    numpy_dtype: type
    element_num_bytes: int
<<<<<<< HEAD
    element_strides: int
=======
    element_strides: Tuple[int, ...]
>>>>>>> 53671123
    total_byte_size: int
    ctypes_pointer_type: Any
    usage: hat_file.UsageType = None

    def __init__(self, param_description: hat_file.Parameter):
        self.hat_declared_type = param_description.declared_type
        self.numpy_shape = tuple(param_description.shape)
        self.usage = param_description.usage

        if not self.hat_declared_type in ARG_TYPES:
            raise NotImplementedError(f"Unsupported declared_type {self.hat_declared_type} in hat file")

        self.ctypes_pointer_type = ctypes.POINTER(ARG_TYPES[self.hat_declared_type][CTYPE_ENTRY])
        self.numpy_dtype = np.dtype(ARG_TYPES[self.hat_declared_type][DTYPE_ENTRY])
        self.element_num_bytes = self.numpy_dtype.itemsize
        self.element_strides = param_description.affine_map
        self.numpy_strides = tuple([self.element_num_bytes * x for x in self.element_strides])

        def product(l):
            return reduce(lambda x1, x2: x1*x2, l)

        self.total_byte_size = self.element_num_bytes * self.numpy_shape[0] * product(self.element_strides)


# TODO: Update this to take a HATFunction instead, instead of arg_infos and function_name
def verify_args(args: List, arg_infos: List[ArgInfo], function_name: str):
    """ Verifies that a list of arguments matches a list of argument descriptions in a HAT file
    """
    # check number of args
    if len(args) != len(arg_infos):
        sys.exit(f"Error calling {function_name}(...): expected {len(arg_infos)} arguments but received {len(args)}")

    # for each arg
    for i in range(len(args)):
        arg = args[i]
        arg_info = arg_infos[i]

        # confirm that the arg is a numpy ndarray
        if not isinstance(arg, np.ndarray):
            sys.exit(
                "Error calling {function_name}(...): expected argument {i} to be <class 'numpy.ndarray'> but received {type(arg)}"
            )

        # confirm that the arg dtype matches the dexcription in the hat package
        if arg_info.numpy_dtype != arg.dtype:
            sys.exit(
                f"Error calling {function_name}(...): expected argument {i} to have dtype={arg_info.numpy_dtype} but received dtype={arg.dtype}"
            )

        # confirm that the arg shape is correct
        if arg_info.numpy_shape != arg.shape:
            sys.exit(
                f"Error calling {function_name}(...): expected argument {i} to have shape={arg_info.numpy_shape} but received shape={arg.shape}"
            )

        # confirm that the arg strides are correct
        if arg_info.numpy_strides != arg.strides:
            sys.exit(
                f"Error calling {function_name}(...): expected argument {i} to have strides={arg_info.numpy_strides} but received strides={arg.strides}"
            )<|MERGE_RESOLUTION|>--- conflicted
+++ resolved
@@ -32,11 +32,7 @@
     numpy_strides: Tuple[int, ...]
     numpy_dtype: type
     element_num_bytes: int
-<<<<<<< HEAD
-    element_strides: int
-=======
     element_strides: Tuple[int, ...]
->>>>>>> 53671123
     total_byte_size: int
     ctypes_pointer_type: Any
     usage: hat_file.UsageType = None
